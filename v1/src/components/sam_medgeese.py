--- conflicted
+++ resolved
@@ -23,11 +23,7 @@
     def __init__(
         self,
         text_model_path: str = "bert-base-uncased",
-<<<<<<< HEAD
         vision_model_path: str = "sam_vit_b.pth",
-=======
-        vision_model_path: str = "sam_vit_h.pth",
->>>>>>> ee192f58
         projection_dim: int = 512,
         sequential: bool = True,
     ):
@@ -48,15 +44,8 @@
         self.sequential = sequential
         self.text_model = AutoModel.from_pretrained(text_model_path)
         # TODO (carbonkat): make this path dynamic!
-<<<<<<< HEAD
         self.vision_model = sam_model_registry["vit_b"](
             checkpoint=f"/home/carbok/MedGeese/v1/src/segment_anything/checkpoints/{vision_model_path}"
-=======
-        self.vision_model = sam_model_registry["default"](
-            checkpoint=f"/home/carbok/MedGeese/v1/src/segment_anything/ \
-            checkpoints/{vision_model_path}"
->>>>>>> ee192f58
-        )
 
         text_embedding_dim = self.text_model.config.hidden_size
         image_embedding_dim = (
@@ -144,28 +133,6 @@
         # dense_embeddings = (B, 256, 64, 64)
 
         candidate_embed = self.text_model(**candidate_input).pooler_output
-<<<<<<< HEAD
-        # In order to integrate text with the mask decoder, we need
-        # the embedding to be in the same latent space. To accomplish
-        # this, first project, then expand the tensor to be 3D in order
-        # to integrate it with the sparse/dense embeddings. This needs
-        # to be done in order for the custom attention mechanism to
-        # integrate text information. The text can be either expanded
-        # to be sparse or dense. For now, I am making it sparse since this
-        # requires less shape manipulation, but eventually we should test
-        # both.
-        candidate_embed = self.text_projection(candidate_embed)
-        text_decoder_embed = candidate_embed.unsqueeze(1).expand(
-            -1, sparse_embeddings.shape[1], -1
-        )
-
-        # This generates low resolution masks by decoding the
-        # image embedding, sparse prompts, and dense prompts
-        # into masks. Right now, I only generate one mask per image.
-        # I believe the low_res_masks are logits, which is needed for
-        # loss calculation.
-        low_res_masks, _ = self.vision_model.mask_decoder(
-=======
         # In order to integrate text with the mask decoder, we need the embedding
         # to be in the same latent space. To accomplish this, first project, then
         # expand the tensor to be 3D in order to integrate it with the sparse/
@@ -177,65 +144,52 @@
         # sparse prompts, and dense prompts into masks. Right now, I only generate
         # one mask per image.
         low_res_masks, _, mask_embeddings = self.vision_model.mask_decoder(
->>>>>>> ee192f58
             image_embeddings=img_embed,
             image_pe=self.vision_model.prompt_encoder.get_dense_pe(),
             sparse_prompt_embeddings=sparse_embeddings,
             dense_prompt_embeddings=dense_embeddings,
-<<<<<<< HEAD
-            text_embeddings=text_decoder_embed,
-=======
             text_embeddings=candidate_embed.unsqueeze(1),
->>>>>>> ee192f58
             multimask_output=False,
         )
         # low_res_masks = (B, num_masks/batch, 256, 256)
         # mask_embeddings = (B, num_masks/batch, 256)
+          
+        # This converts the low resolution masks to the original image resolution.
+        # Needed for IOU loss calculation
+        upscaled_masks = self.vision_model.postprocess_masks(
+            masks, (1024, 1024), (1024, 1024)
+        )
 
         if self.sequential:
+            # Threshold masks to produce binary outputs. Do we need to do this with
+            # functionals?
+            upscaled_binary_masks = upscaled_masks > self.vision_model.mask_threshold
             roi_embeddings = self.sequential_roi(
-                low_res_masks, last_hidden_state
+                upscaled_binary_masks, last_hidden_state
             )
         else:
             roi_embeddings = mask_embeddings.squeeze(1)
             roi_embeddings = self.vision_projection(roi_embeddings)
 
-<<<<<<< HEAD
-        # TODO(carbonkat): make the resizing dynamic!
-        # This converts the low resolution masks to the original
-        # image resolution. Needed for IOU loss calculation
-        # NOTE: SAM expects images to be of size 1024x1024,
-        # which is very memory intensive. I would like to
-        # make the images smaller without significantly changing
-        # the architecture, if possible, but this appears quite
-        # difficult to do.
-        upscaled_masks = self.vision_model.postprocess_masks(
-            low_res_masks, (1024, 1024), (1024, 1024)
-=======
-        return
+        return (
+            roi_embeddings,
+            candidate_embed,
+            upscaled_masks,
+        )
 
     def sequential_roi(self, masks, last_hidden_state):
         """
         Perform ROI embedding sequentially in the same manner as v1-CLIP.
 
         Args:
-            masks (torch.Tensor): the low resolution mask logits produced by the
-                mask decoder.
+            masks (torch.Tensor): the upscaled masks produced by the
+                mask decoder after post-processing and binarization.
             last_hidden_state (torch.Tensor): the image embedding retrieved from
                 the ViT image encoder before layer normalization.
 
         Returns:
             torch.Tensor: normalized region of interest embeddings.
         """
-        # This converts the low resolution masks to the original image resolution.
-        # Needed for IOU loss calculation
-        upscaled_masks = self.vision_model.postprocess_masks(
-            masks, (1024, 1024), (1024, 1024)
->>>>>>> ee192f58
-        )
-        # Threshold masks to produce binary outputs. Do we need to do this with
-        # functionals?
-        upscaled_masks = upscaled_masks > self.vision_model.mask_threshold
 
         # Take the upscaled masks and apply convolution to project
         # into hidden image embedding space.
@@ -259,13 +213,5 @@
         mask_size = masks.sum(dim=-1, keepdim=True)
         # Then we divide the mask embeddings by the mask size to get the average
         normalized_mask_embeds = mask_embeds / mask_size
-
-<<<<<<< HEAD
-        return (
-            normalized_mask_embeds,
-            candidate_embed,
-            upscaled_masks,
-        )
-=======
-        return normalized_mask_embeds
->>>>>>> ee192f58
+          
+        return normalized_mask_embeds